--- conflicted
+++ resolved
@@ -2,11 +2,7 @@
     "name": "spacecatninja/imager-x",
     "description": "Ninja powered image transforms.",
     "type": "craft-plugin",
-<<<<<<< HEAD
-    "version": "v3.5.8",
-=======
     "version": "4.0.0-RC1",
->>>>>>> 2360ca71
     "license": "proprietary",
     "keywords": [
         "craft",
